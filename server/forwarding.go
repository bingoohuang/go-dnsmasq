--- conflicted
+++ resolved
@@ -37,8 +37,6 @@
 		return m
 	}
 
-	StatsForwardCount.Inc(1)
-
 	var didAbsolute bool
 	var didSearch bool
 	var res1, res2 *dns.Msg
@@ -115,17 +113,6 @@
 		}
 	}
 
-<<<<<<< HEAD
-	var (
-		r       *dns.Msg
-		err     error
-		nsList  []string
-		nsIndex int // Nameserver list index
-		sdIndex int // Search list index
-		sdName  string // QNAME suffixed with search path
-		sdCname = new(dns.CNAME) // CNAME record we include in replies for queries resolved by searching
-	)
-=======
 	// If we got here, we didn't get a positive result for the query.
 	// If we did an initial absolute query, return that query's result.
 	// else return a no-data response with the rcode from the last search we did.
@@ -160,7 +147,6 @@
 	w.WriteMsg(m)
 	return m
 }
->>>>>>> 8d7d9b37
 
 // forwardSearch resolves a query by suffixing with search paths
 func (s *server) forwardSearch(req *dns.Msg, tcp bool) (*dns.Msg, error) {
@@ -204,13 +190,6 @@
 		break
 	}
 
-<<<<<<< HEAD
-Redo:
-	if dns.CountLabel(name) < s.config.Ndots {
-		if !doingSearch && canSearch {
-			doingSearch = true
-			sdIndex = 0
-=======
 	if !didSearch {
 		m := new(dns.Msg)
 		m.SetRcode(req, dns.RcodeNameError)
@@ -232,7 +211,6 @@
 		// If we ever got a NODATA return this instead of a negative result
 		} else if nodata != nil {
 			r = nodata
->>>>>>> 8d7d9b37
 		}
 		// Restore original question
 		r.Question[0] = req.Question[0]
@@ -259,12 +237,7 @@
 	// Check whether the name matches a stub zone
 	for zone, srv := range *s.config.Stub {
 		if strings.HasSuffix(req.Question[0].Name, zone) {
-<<<<<<< HEAD
-			nsList = nss
-=======
 			nservers = srv
-			StatsStubForwardCount.Inc(1)
->>>>>>> 8d7d9b37
 			break
 		}
 	}
